# Collection of small helper functions
import numpy as np
import pyaudio
from scipy.fftpack import fft
from .codec import audio_read


class _error(Exception):    
    pass


def linlin(x, smi, sma, dmi, dma):
    """Linear mapping

    Parameters
    ----------
    x : float
        input value
    smi : float
        input range's minimum
    sma : float
        input range's maximum
    dmi : float
        input range's minimum
    dma :

    Returns
    -------
    _ : float
        mapped output
    """
    return (x - smi) / (sma - smi) * (dma - dmi) + dmi


def midicps(m):
    """Convert midi number into cycle per second"""
    return 440.0 * 2 ** ((m - 69) / 12.0)


def cpsmidi(c):
    """Convert cycle per second into midi number"""
    return 69 + 12 * np.log2(c / 440.0)


def clip(value, minimum=-float("inf"), maximum=float("inf")):
    """Signal hard clipping"""
    if value < minimum:
        return minimum
    if value > maximum:
        return maximum
    return value


def dbamp(db):
    """Convert db to amplitude"""
    return 10 ** (db / 20.0)


def ampdb(amp):
    """Convert amplitude to db"""
    return 20 * np.log10(amp)


# def timeit(method):
#     """Decorator to time methods, print out the time for executing the method"""
#     def timed(*args, **kw):
#         ts = time.time()
#         result = method(*args, **kw)
#         te = time.time()
#         if 'log_time' in kw:
#             name = kw.get('log_name', method.__name__.upper())
#             kw['log_time'][name] = int((te - ts) * 1000)
#         else:
#             print('%r  %2.2f ms' %
#                   (method.__name__, (te - ts) * 1000))
#         return result
#     return timed


def spectrum(sig, samples, channels, sr):
    """Return spectrum of a given signal. This method return spectrum matrix if input signal is multi-channels.

    Parameters
    ----------
    sig : numpy.ndarray
        signal array
    samples : int
        total amount of samples
    channels : int
        signal channels
    sr : int
        sampling rate

    Returns
    ---------
    frq : numpy.ndarray
        frequencies
    Y : numpy.ndarray
        FFT of the signal.
    """
    nrfreqs = samples // 2 + 1
    frq = np.linspace(0, 0.5 * sr, nrfreqs)  # one sides frequency range
    if channels == 1:
        Y = fft(sig)[:nrfreqs]  # / self.samples
    else:
        Y = np.array(np.zeros((nrfreqs, channels)), dtype=complex)
        for i in range(channels):
            Y[:, i] = fft(sig[:, i])[:nrfreqs]
    return frq, Y


def normalize(d):
    """Return the normalized input array"""
    # d is a (n x dimension) np array
    d -= np.min(d, axis=0)
    d /= np.ptp(d, axis=0)
    return d


def audio_from_file(path, dtype=np.float32):
    '''Load an audio buffer using audioread.
    This loads one block at a time, and then concatenates the results.
    '''
    y = []  # audio array
    with audio_read(path) as input_file:
        sr_native = input_file.samplerate
        n_channels = input_file.channels
        s_start = 0
        s_end = np.inf
        n = 0
        for frame in input_file:
            frame = buf_to_float(frame, dtype=dtype)
            n_prev = n
            n = n + len(frame)
            if n_prev <= s_start <= n:
                # beginning is in this frame
                frame = frame[(s_start - n_prev):]
            # tack on the current frame
            y.append(frame)

    if y:
        y = np.concatenate(y)
        if n_channels > 1:
            y = y.reshape((-1, n_channels))
    else:
        y = np.empty(0, dtype=dtype)
        sr_native = 0
    return y, sr_native


def buf_to_float(x, n_bytes=2, dtype=np.float32):
    """Convert an integer buffer to floating point values.
    This is primarily useful when loading integer-valued wav data
    into numpy arrays.
    See Also
    --------
    buf_to_float
    Parameters
    ----------
    x : np.ndarray [dtype=int]
        The integer-valued data buffer
    n_bytes : int [1, 2, 4]
        The number of bytes per sample in `x`
    dtype : numeric type
        The target output type (default: 32-bit float)
    Returns
    -------
    x_float : np.ndarray [dtype=float]
        The input data buffer cast to floating point
    """
    # Invert the scale of the data
    scale = 1. / float(1 << ((8 * n_bytes) - 1))
    # Construct the format string
    fmt = '<i{:d}'.format(n_bytes)
    # Rescale and format the data buffer
    return scale * np.frombuffer(x, fmt).astype(dtype)


def device_info():
    """Return a formatted string about available audio devices and their info"""
    pa = pyaudio.PyAudio()
    line1 = (f"idx {'Device Name':25}{'INP':4}{'OUT':4}   SR   INP-(Lo|Hi)  OUT-(Lo/Hi) (Latency in ms)")
    devs = [pa.get_device_info_by_index(i) for i in range(pa.get_device_count())]
    lines = [line1]
    for i, d in enumerate(devs):
        p1 = f"{i:<4g}{d['name'].strip():24}{d['maxInputChannels']:4}{d['maxOutputChannels']:4}"
        p2 = f" {int(d['defaultSampleRate'])} "
        p3 = f"{d['defaultLowInputLatency']*1000:6.2g} {d['defaultHighInputLatency']*1000:6.0f}"
        p4 = f"{d['defaultLowOutputLatency']*1000:6.2g} {d['defaultHighOutputLatency']*1000:6.0f}"
        lines.append(p1 + p2 + p3 + p4)
<<<<<<< HEAD
    print(*lines, sep='\n')
=======
    print(*lines, sep='\n')


def find_device(min_input=0, min_output=0):
    pa = pyaudio.PyAudio()
    res = []
    for idx in range(pa.get_device_count()):
        dev = pa.get_device_info_by_index(idx)
        if dev['maxInputChannels'] >= min_input and dev['maxOutputChannels'] >= min_output:
            res.append(dev)
    return res
>>>>>>> c0e9f483
<|MERGE_RESOLUTION|>--- conflicted
+++ resolved
@@ -188,9 +188,6 @@
         p3 = f"{d['defaultLowInputLatency']*1000:6.2g} {d['defaultHighInputLatency']*1000:6.0f}"
         p4 = f"{d['defaultLowOutputLatency']*1000:6.2g} {d['defaultHighOutputLatency']*1000:6.0f}"
         lines.append(p1 + p2 + p3 + p4)
-<<<<<<< HEAD
-    print(*lines, sep='\n')
-=======
     print(*lines, sep='\n')
 
 
@@ -201,5 +198,4 @@
         dev = pa.get_device_info_by_index(idx)
         if dev['maxInputChannels'] >= min_input and dev['maxOutputChannels'] >= min_output:
             res.append(dev)
-    return res
->>>>>>> c0e9f483
+    return res