from .base import BackendBase, StreamBase

import asyncio
import threading
from functools import partial
from IPython.display import Javascript, HTML, display

try:
    import websockets
except ImportError:
    websockets = None


class JupyterBackend(BackendBase):

    dtype = 'float32'
    range = 1
    bs = 4096  # streaming introduces lack which has to be covered by the buffer

    def __init__(self, port=8765, proxy_suffix=None):
        if not websockets:
            raise Exception("JupyterBackend requires 'websockets' but it could not be imported. "
                            "Did you miss installing optional 'remote' requirements?")

        self.dummy_devices = [dict(maxInputChannels=0, maxOutputChannels=2, index=0, name="JupyterBackend")]
        self.port = port
        self.proxy_suffix = proxy_suffix
        if self.proxy_suffix is not None:
            self.bs = 1024 * 10  # probably running on binder; increase buffer size

    def get_device_count(self):
        return len(self.dummy_devices)

    def get_device_info_by_index(self, idx):
        return self.dummy_devices[idx]

    def get_default_input_device_info(self):
        return self.dummy_devices[0]

    def get_default_output_device_info(self):
        return self.dummy_devices[0]

    def open(self, *args, channels, rate, stream_callback=None, **kwargs):
        display(HTML("<div class=\"alert-info\">You are using the experimental Jupyter backend. "
                     "Note that this backend is not feature complete and does not support recording so far. "
                     "User experience may vary depending on the network latency.</div>"))
        stream = JupyterStream(channels=channels, rate=rate, stream_callback=stream_callback, port=self.port,
                               proxy_suffix=self.proxy_suffix)
        stream.start_stream()
        return stream

    def process_buffer(self, buffer):
        return buffer

    def terminate(self):
        pass


class JupyterStream(StreamBase):

    def __init__(self, channels, rate, stream_callback, port, proxy_suffix):
        self.rate = rate
        self.channels = channels
        self.stream_callback = stream_callback
        self.server = None
        self._is_active = False

<<<<<<< HEAD
        app = Sanic(__name__.replace('.', '_'))

        async def bridge(request, ws):
            while True:
                _ = await ws.recv()
=======
        async def bridge(websocket):
            async for _ in websocket:
>>>>>>> fd1e2109
                buffer = self.stream_callback(None, None, None, None)
                # print(buffer)
                await websocket.send(buffer.reshape(-1, 1, order='F').tobytes())

        async def ws_runner():
            async with websockets.serve(bridge, "0.0.0.0", 8765):
                await asyncio.Future()

        def loop_thread(loop):
            # since ws_runner will block forever it will raise a runtime excepion
            # when we kill the event loop.
            try:
                loop.run_until_complete(ws_runner())
            except RuntimeError:
                pass

        self.loop = asyncio.new_event_loop()
        self.thread = threading.Thread(target=loop_thread, args=(self.loop,))
        # self.thread.daemon = True  # allow program to shutdown even if the thread is alive

        url_suffix = f':{port}' if proxy_suffix is None else proxy_suffix

        self.client = Javascript(
            f"""
var sampleRate = {self.rate};
var channels = {self.channels};
var urlSuffix = "{url_suffix}";
window.pya = {{ bufferThresh: 0.2 }}
            """
            r"""
var processedPackages = 0;
var latePackages = 0;
var badPackageRatio = 1;

function resolveProxy() {
  let reg = /\/notebooks.*ipynb/g
  let res = window.location.pathname.replace(reg, "");
  return res 
}

var protocol = (window.location.protocol == 'https:') ? 'wss://' : 'ws://'
var startTime = 0;
var context = new (window.AudioContext || window.webkitAudioContext)();

context.onstatechange = function() {
    console.log("PyaJSClient: AudioContext StateChange!")
    if (context.state == "running") {
        var ws = new WebSocket(protocol+window.location.hostname+resolveProxy()+urlSuffix);
        ws.binaryType = 'arraybuffer';
        window.ws = ws;

        ws.onopen = function() {
            console.log("PyaJSClient: Websocket connected.");
            startTime = context.currentTime;
            ws.send("G");
        };

        ws.onmessage = function (evt) {
            if (evt.data) {
                processedPackages++;
                var buf = new Float32Array(evt.data)
                var duration = buf.length / channels
                var buffer = context.createBuffer(channels, duration, sampleRate)
                for (let i = 0; i < channels; i++) {
                    updateChannel(buffer, buf.slice(i * duration, (i + 1) * duration), i)
                }
                var source = context.createBufferSource()
                source.buffer = buffer
                source.connect(context.destination)
                if (startTime > context.currentTime) {
                    source.start(startTime)
                    startTime += buffer.duration
                } else {
                    latePackages++;
                    badPackageRatio = latePackages / processedPackages
                    if (processedPackages > 50) {
                        console.log("PyaJSClient: Dropped sample ratio is " + badPackageRatio.toFixed(2))
                        if (badPackageRatio > 0.05) {
                            let tr = window.pya.bufferThresh
                            window.pya.bufferThresh = (tr > 0.01) ? tr - 0.03 : 0.01;
                            console.log("PyaJSClient: Decrease buffer delay to " + window.pya.bufferThresh.toFixed(2))
                        }
                        latePackages = 0;
                        processedPackages = 0;
                    }
                    source.start()
                    startTime = context.currentTime + buffer.duration
                }
                setTimeout(function() {ws.send("G")},
                    (startTime - context.currentTime) * 1000 * window.pya.bufferThresh)
            }
        };
    }
};

var updateChannel = function(buffer, data, channelId) {
    buffer.copyToChannel(data, channelId, 0)
}

// Fallback for browsers without copyToChannel Support
if (! AudioBuffer.prototype.copyToChannel) {
    console.log("PyaJSClient: AudioBuffer.copyToChannel not supported. Falling back...")
    updateChannel = function(buffer, data, channelId) {
        buffer.getChannelData(channelId).set(data);
    }
}

function resumeContext() {
    context.resume();
    var codeCells = document.getElementsByClassName("input_area")
    for (var i = 0; i < codeCells.length; i++) {
        codeCells[i].removeEventListener("focusin", resumeContext)
    }
}

if (context.state == "suspended") {
    console.log("PyaJSClient: AudioContext not running. Waiting for user input...")
    var codeCells = document.getElementsByClassName("input_area")
    for (var i = 0; i < codeCells.length; i++) {
        codeCells[i].addEventListener("focusin", resumeContext)
    }
}

console.log("PyaJSClient: Websocket client loaded.")
            """)

    @staticmethod
    def set_buffer_threshold(buffer_limit):
        display(Javascript(f"window.pya.bufferThresh = {1 - buffer_limit}"))

    def stop_stream(self):
        if self.thread.is_alive():
            self.loop.call_soon_threadsafe(self.loop.stop)
            self.thread.join()

    def close(self):
        self.stop_stream()
        self.loop.close()

    def start_stream(self):
        if not self.thread.is_alive():
            self.thread.start()
        display(self.client)

    def is_active(self):
        return self.thread.is_alive()<|MERGE_RESOLUTION|>--- conflicted
+++ resolved
@@ -65,16 +65,8 @@
         self.server = None
         self._is_active = False
 
-<<<<<<< HEAD
-        app = Sanic(__name__.replace('.', '_'))
-
-        async def bridge(request, ws):
-            while True:
-                _ = await ws.recv()
-=======
         async def bridge(websocket):
             async for _ in websocket:
->>>>>>> fd1e2109
                 buffer = self.stream_callback(None, None, None, None)
                 # print(buffer)
                 await websocket.send(buffer.reshape(-1, 1, order='F').tobytes())
