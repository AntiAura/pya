"""Contains the classes Asig Aspec and later Astft,
to enable sample-precise audio coding with numpy/scipy/python
for multi-channel audio processing & sonification
"""

import copy
import time

import matplotlib.pyplot as plt
import numpy as np
import scipy.interpolate
import scipy.signal
from scipy.fftpack import fft, fftfreq, ifft
from scipy.io import wavfile
import pyaudio
from .pyaudiostream import PyaudioStream
from .helpers import ampdb, linlin, dbamp, timeit
<<<<<<< HEAD
from .ugen import *  # newly added ugen. 

# def ts(t0, t1, step):
#     return {'tslice': [t0, t1, step]}
=======
>>>>>>> 07a5b0ba

class Asig:
    'audio signal class'
    def __init__(self, sig, sr=44100, label="", channels=1, cn=None):
        self.sr = sr
        self._ = {}  # dictionary for further return values
        self.channels = channels
        if isinstance(sig, str):
            self.load_wavfile(sig)
        elif isinstance(sig, int):  # sample length
            if self.channels==1:
                self.sig = np.zeros(sig)
            else:
                self.sig = np.zeros((sig, self.channels))
        elif isinstance(sig, float): # if float interpret as duration
            if self.channels==1:
                self.sig = np.zeros(int(sig*sr))
            else:
                self.sig = np.zeros((int(sig*sr), self.channels))
        else:
            self.sig = np.array(sig)
            try:
                self.channels = self.sig.shape[1]
            except IndexError:
                self.channels = 1
        self.samples = np.shape(self.sig)[0]
        self.label = label
        self.device = 1
        # make a copy for any processing events e.g. (panning, filtering)
        # that needs to process the signal without permanent change.
        self.sig_copy = self.sig.copy() # It takes around 100ms to copy a 17min audio at 44.1khz
        self.cn = cn
        self._set_col_names()

    def load_wavfile(self, fname):
        # Discuss to change to float32 .
        self.sr, self.sig = wavfile.read(fname) # load the sample data
        if self.sig.dtype == np.dtype('int16'):
            self.sig = self.sig.astype('float32')/32768
            try:
                self.channels = self.sig.shape[1]
            except IndexError:
                self.channels = 1
        elif self.sig.dtype != np.dtype('float32'):
            self.sig = self.sig.astype('float32')
            try:
                self.channels = self.sig.shape[1]
            except IndexError:
                self.channels = 1
        else:
            print("load_wavfile: TODO: add format")

        # ToDo: set channels here
    def save_wavfile(self, fname="asig.wav", dtype='float32'):
        if dtype == 'int16':
            data = (self.sig*32767).astype('int16')
        elif dtype == 'int32':
            data = (self.sig*2147483647).astype('int32')
        elif dtype == 'uint8':
            data = (self.sig*127 + 128).astype('uint8')
        elif dtype == 'float32':
            data = self.sig.astype('float32')
        wavfile.write(fname, self.sr, data)
        return self

    def _set_col_names(self):
        # Problem is by doing that generating a new instance will no longer preserve cn.
        if self.cn is None:
            pass
        else:
            if type(self.cn[0]) is str:
                self.col_name = {self.cn[i]: i for i in range(len(self.cn))}
            else:
                raise TypeError("column names need to be a list of strings")


    def __getitem__(self, index):
        """
            Here are all the possibility:
            index is slice, int, list, tuple,
            1. int can be directly self.sig[index] (else condition )
            2. slice needs to take into account of step for resampling.
            3. list: integer can self.sig[index]; string will subset by colname
            4. Tuple:
                same as 1,2,3 for both row and column.
                ts for time slicing.            
        """
        if isinstance(index, int):
            return Asig(self.sig[index], self.sr, label=self.label+'_arrayindexed', cn=self.cn)
        elif isinstance(index, list):
            # This doesn't take into acount of str yet
            if isinstance(index[0], str):
                col_idx = [self.col_name.get(s) for s in index]
                return Asig(self.sig[:, col_idx], self.sr, \
                    label=self.label+'_arrayindexed', cn=self.cn)
            else:
                return Asig(self.sig[index], self.sr, \
                    label=self.label+'_arrayindexed', cn=self.cn)
        elif isinstance(index, slice):
            start, stop, step = index.indices(len(self.sig))    # index is a slice
            return Asig(self.sig[index], sr = int(self.sr/abs(step)), \
                label= self.label+"_sliced", cn = self.cn)

        elif isinstance(index, tuple):
            # if row is slice, need to take care of
            if isinstance(index[0], slice):
                start, stop, step = index[0].indices(len(self.sig))
                sr = int(self.sr/abs(step))
                rslice = index[0] # row slice

            elif isinstance(index[0], tuple): #time slice with tuple (start,end) or (start,end,step)
                if len(index[0]) == 2:
                    tstart, tstop = index[0]
                    step = 1
                    rslice = slice(int(tstart*self.sr), int(tstop*self.sr), step)
                else:
                    tstart, tstop, step = index[0]
                    rslice = slice(int(tstart*self.sr), int(tstop*self.sr), step)
                sr = int(self.sr/abs(step))

            else:
                rslice = index[0]
                sr = self.sr
            if isinstance (index[1], slice):
                return Asig(self.sig[rslice, index[1]], sr=sr, label=self.label+'_arrayindexed', cn=self.cn)
            elif type(index[1]) is list and type(index[1][0]) is str:
                col_idx = [self.col_name.get(s) for s in index[1]]
                return Asig(self.sig[rslice, col_idx], sr=sr, label=self.label+'_arrayindexed', cn=self.cn)
            elif isinstance(index[1], str):
                # The column name should be incorrect afterward. 
                return Asig(self.sig[rslice, self.col_name.get(index[1])], sr=sr, label=self.label+'_arrayindexed', cn=self.cn)
            elif isinstance(index[1], int):
                return Asig(self.sig[rslice, index[1]], sr=sr, label=self.label+'_arrayindexed', cn=self.cn)
        else:
            raise TypeError("index must be int, array, or slice")

    #TODO: this method is not checked with multichannels.
    def tslice(self, *tidx):
        if len(tidx) == 1: # stop
            sl = slice(0, tidx[0]*self.sr)
        elif len(tidx) == 2: # start and stop:
            sl = slice(int(tidx[0]*self.sr), int(tidx[1]*self.sr))
        else:
            sl = slice(int(tidx[0]*self.sr), int(tidx[1]*self.sr), tidx[2])
        return Asig(self.sig[sl], self.sr, self.label+"_tsliced", cn=self.cn)

    def resample(self, target_sr=44100, rate=1, kind='linear'):
        """Resample signal based on interpolation, can process multichannel"""
        times = np.arange(self.samples )/self.sr
        tsel = np.arange(np.floor(self.samples/self.sr * target_sr/rate))*rate/target_sr
        if self.channels == 1:
            interp_fn = scipy.interpolate.interp1d(times, self.sig, kind=kind,
                    assume_sorted=True, bounds_error=False, fill_value=self.sig[-1])
            return Asig(interp_fn(tsel), target_sr, \
                label=self.label+"_resampled", cn=self.cn)
        else:
            new_sig = np.ndarray(shape = (int(self.samples/self.sr * target_sr/rate) , self.channels))
            for i in range(self.channels):
                interp_fn = scipy.interpolate.interp1d(times, self.sig[:,i], kind=kind,
                        assume_sorted=True, bounds_error=False, fill_value=self.sig[-1, i])
                new_sig[:, i] = interp_fn(tsel)
            return Asig(new_sig, target_sr, label=self.label+"_resampled", cn=self.cn)

    def play(self, rate=1, **kwargs):
        """Play Asig audio via Aserver, using Aserver.default (if existing)
        kwargs are propagated to Aserver:play (onset=0, out=0)
        IDEA/ToDo: allow to set server='stream' to create
          which terminates when finished using pyaudiostream
        """
        if 'server' in kwargs.keys():
            s = kwargs['server']
        else:
            s = Aserver.default
        if not isinstance(s, Aserver):
            print("Asig.play: error: no default server running, nor server arg specified.")
            return
        if rate == 1 and self.sr == s.sr:
            asig = self
            print(asig)
        else:
            asig = self.resample(s.sr, rate)
            print(asig)
        s.play(asig, **kwargs)
        return self

    def route(self, out=0):
        """Route the signal to n channel starting with out (type int):
                out = 0: does nothing as the same signal is being routed to the same position
                out > 0: move the first channel of self.sig to out channel, other channels follow
                out < 0: negative slicing, if overslicing, do nothing.
        """
        if type(out) is int:
            if out == 0:  #If 0 do nothing.
                return self
            elif out > 0:
                # not optimized method here
                new_sig = np.zeros((self.samples, out + self.channels))
                new_sig[:, out:out + self.channels] = self.sig_copy
                return Asig(new_sig, self.sr, label=self.label+'_routed', cn=self.cn)

            elif out < 0 and -out < self.channels :
                new_sig = self.sig_copy[:, -out:]
                return Asig(new_sig, self.sr, label=self.label+'_routed', cn=self.cn)
            else:
                print ("left shift over the total channel, nothing happened")
                return self

        elif type(out) is list:
            """
                Several possibilities here:
                    1. sig is mono:
                        convert to multi channels and apply gain.
                    2. sig's channels equals pan size
                    3. sig's channels > pan size and
                    4. sig's channels < pan size
                Dont permanently change self.sig
            """
            if np.max(out) > 1 or np.min(out) < 0.:
                print ("Warning: list value should be between 0 ~ 1.")
            if self.channels == 1: # if mono sig.
                new_sig = self.mono2nchanel(self.sig_copy, len(out))
                new_sig *= out # apply panning.
            elif self.channels == len(out):
                new_sig = self.sig_copy * out
            else:
                raise ValueError ("pan size and signal channels don't match")
            return Asig(new_sig, self.sr, label=self.label+'_routed', cn=self.cn)
        else:
            raise TypeError("Argument needs to be a list of 0 ~ 1.")

    @timeit
    def to_mono(self, blend):
        """
            Blend multichannel: if mono signal do nothing.
            [0.33, 0.33, 0,33] blend a 3-chan sigal to a mono signal with 0.33x each

            np.sum is the main computation here. Not much can be done to make it faster.
        """

        if self.channels == 1:
            print ("Warning: signal is already mono")
            return self

        if len(blend) != self.channels:
            print ("Error: blend should have the same length as channels")
            return self
        else:
            sig = np.sum(self.sig_copy * blend, axis = 1)
            return Asig(sig, self.sr, label=self.label+'_blended', cn=self.cn)

    def to_stereo(self, blend):
        """
            Blend any channel of signal to stereo.
        """
        left = blend[0]; right = blend[1]
        # [[0.1,0.2,03], [0.4,0.5,0.6]]
        if self.channels == 1:
            left_sig = self.sig_copy * left; right_sig = self.sig_copy * right
            sig = np.stack((left_sig,right_sig), axis = 1)
            return Asig(sig, self.sr, label=self.label+'_to_stereo', cn=self.cn)

        if len(left) == self.channels and len(right) == self.channels:

            left_sig = np.sum(self.sig_copy * left, axis = 1)
            right_sig = np.sum(self.sig_copy * right, axis = 1)
            sig = np.stack((left_sig,right_sig), axis = 1)
            return Asig(sig, self.sr, label=self.label+'_to_stereo', cn=self.cn)
        else:
            print ("Error: blend needs to be a list of left "
                + "and right mix, e.g [[0.4],[0.5]], each element needs to match the channel size")
            return self

    def rewire(self, dic):
        """rewire channels:
            {(0, 1): 0.5}: move channel 0 to 1 then reduce gain to 0.5
        """
        max_ch  = max(dic, key=lambda x: x[1])[1] # Find what the largest channel in the newly rewired is .
        if max_ch > self.channels :
            new_sig = np.zeros((self.samples, max_ch))
            new_sig[:, :self.channels] = self.sig_copy
        else:
            new_sig = self.sig
        for i, k in enumerate(dic):
            new_sig[k[1]] = self.sig_copy[k[0]] * i
        return Asig(new_sig, self.sr, label=self.label+'_rewire', cn=self.cn)

    def pan2(self,  pan = 0.):
        """
            pan2 only creates output in stereo, mono will be copy to stereo, stereo works as it should,
            larger channel signal will only has 0 and 1 being changed.
            panning is based on constant power panning.

            # gain multiplication is the main computation cost.
        """
        pan = float(pan)
        if type(pan) is float:
            # Stereo panning.
            if pan <= 1. and pan >= -1.:
                angle = linlin(pan, -1, 1, 0, np.pi/2.)
                gain = [np.cos(angle), np.sin(angle)]
                if self.channels == 1:
                    newsig = np.repeat(self.sig_copy, 2)# This is actually quite slow
                    newsig_shape = newsig.reshape(-1, 2) * gain
                    return Asig(newsig_shape, self.sr, \
                        label=self.label+"_pan2ed", channels = 2, cn=self.cn)
                else:
                    self.sig_copy[:,:2] *= gain
                    return Asig(newsig, self.sr, label=self.label+"_pan2ed", cn=self.cn)
            else:
                print ("Warning: Scalar panning need to be in the range -1. to 1. nothing changed.")
                return self

    def overwrite(self, sig, sr = None):
        """
        Overwrite the sig with new signal, then readjust the shape.
        """
        self.sig = sig
        try:
            self.channels = self.sig.shape[1]
        except IndexError:
            self.channels = 1
        self.samples = len(self.sig)
        return self

    # This is the original method via simpleaudio
    # def play(self, rate=1, block=False):
    #     if not self.sr in [8000, 11025, 22050, 44100, 48000]:
    #         print("resample as sr is exotic")
    #         self._['play'] = self.resample(44100, rate).play(block=block)['play']
    #     else:
    #         if rate is not 1:
    #             print("resample as rate!=1")
    #             self._['play'] = self.resample(44100, rate).play(block=block)['play']
    #         else:
    #             self._['play'] = play(self.sig, self.channels, self.sr, block=block)
    #     return self

    def norm(self, norm=1, dcflag=False):
        if dcflag:
            self.sig = self.sig - np.mean(self.sig, 0)
        if norm <= 0:  # take negative values as level in dB
            norm = dbamp(norm)
        self.sig = norm * self.sig / np.max(np.abs(self.sig), 0)
        return self

    def gain(self, amp=None, db=None):
        if db:  # overwrites amp
            amp = dbamp(db)
        elif not amp: # default 1 if neither is given
            amp = 1
        return Asig(self.sig*amp, self.sr, label=self.label+"_scaled", cn=self.cn)

    def rms(self, axis=0):
        return np.sqrt(np.mean(np.square(self.sig), axis))

    def plot(self, fn=None, offset=0, scale=1, **kwargs):
        if fn:
            if fn=='db':
                fn=lambda x: np.sign(x) * ampdb((abs(x)*2**16 + 1))
            elif not callable(fn):
                print("Asig.plot: fn is neither keyword nor function")
                return self
            plot_sig = fn(self.sig)
        else:
            plot_sig = self.sig
        if offset==0 and scale==1:
            self._['plot'] = plt.plot(np.arange(0, self.samples)/self.sr, plot_sig, **kwargs)
        else:
            p = []
            ts = np.linspace(0, self.samples/self.sr, self.samples)
            for i, c in enumerate(self.sig.T):
                p.append(plt.plot(ts, i*offset + c*scale , **kwargs))
                plt.xlabel("time [s]")
                if self.cn: plt.text(0, (i+0.1)*offset, self.cn[i])
        return self

    def get_duration(self):
        return self.samples/self.sr

    def get_times(self):
        return np.linspace(0, (self.samples-1)/self.sr, self.samples) # timestamps for left-edge of sample-and-hold-signal

    def __repr__(self):
        return "Asig('{}'): {} x {} @ {} Hz = {:.3f} s".format(
            self.label, self.channels, self.samples, self.sr, self.samples/self.sr)

    def __mul__(self, other):
        if isinstance(other, Asig):
            return Asig(self.sig * other.sig, self.sr, label=self.label+"_multiplied", cn=self.cn)
        else:
            return Asig(self.sig * other, self.sr, label=self.label+"_multiplied", cn=self.cn)

    def __rmul__(self, other):
        if isinstance(other, Asig):
            return Asig(self.sig * other.sig, self.sr, label=self.label+"_multiplied", cn=self.cn)
        else:
            return Asig(self.sig * other, self.sr, label=self.label+"_multiplied", cn=self.cn)

    def __add__(self, other):
        if isinstance(other, Asig):
            return Asig(self.sig + other.sig, self.sr, label=self.label+"_added", cn=self.cn)
        else:
            return Asig(self.sig + other, self.sr, label=self.label+"_added", cn=self.cn)

    def __radd__(self, other):
        if isinstance(other, Asig):
            return Asig(self.sig + other.sig, self.sr, label=self.label+"_added", cn=self.cn)
        else:
            return Asig(self.sig + other, self.sr, label=self.label+"_added", cn=self.cn)

    #TODO not checked.
    def find_events(self, step_dur=0.001, sil_thr=-20, sil_min_dur=0.1, sil_pad=[0.001,0.1]):
        if self.channels>1:
            print("warning: works only with 1-channel signals")
            return -1
        step_samples = int(step_dur * self.sr)
        sil_thr_amp = dbamp(sil_thr)
        sil_flag = True
        sil_min_steps = int(sil_min_dur / step_dur)
        if type(sil_pad) is list:
            sil_pad_samples = [int(v*self.sr) for v in sil_pad]
        else:
            sil_pad_samples = (int(sil_pad * self.sr), )*2

        event_list = []
        for i in range(0, self.samples, step_samples):
            rms = self[i:i+step_samples].rms()
            if sil_flag:
                if rms > sil_thr_amp:  # event found
                    sil_flag = False
                    event_begin = i
                    sil_count = 0
                    continue
            else:
                event_end = i
                if rms < sil_thr_amp:
                    sil_count += 1
                else:
                    sil_count = 0  # reset if there is outlier non-silence
                if sil_count > sil_min_steps:  # event ended
                    event_list.append([
                        event_begin - sil_pad_samples[0],
                        event_end - step_samples * sil_min_steps + sil_pad_samples[1]])
                    sil_flag = True
        self._['events']= np.array(event_list)
        return self

    # TODO not checked.
    def select_event(self, index=None, onset=None):
        if not 'events' in self._:
            print('select_event: no events, return all')
            return self
        events = self._['events']
        if onset:
            index = np.argmin(np.abs(events[:,0]-onset*self.sr))
        if not index is None:
            beg, end = events[index]
            print(beg, end)
            return Asig(self.sig[beg:end], self.sr, label=self.label + f"event_{index}", cn=self.cn)
        print('select_event: neither index nor onset given: return self')
        return self

    # spectral segment into pieces - incomplete and unused
    # def find_events_spectral(self, nperseg=64, on_threshold=3, off_threshold=2, medfilt_order=15):
    #     tiny = np.finfo(np.dtype('float64')).eps
    #     f, t, Sxx = scipy.signal.spectrogram(self.sig, self.sr, nperseg=nperseg)
    #     env = np.mean(np.log(Sxx + tiny), 0)
    #     sp = np.mean(np.log(Sxx + tiny), 1)
    #     # ts = np.arange(self.samples)/self.sr
    #     envsig = np.log(self.sig**2 + 0.001)
    #     envsig = envsig - np.median(envsig)
    #     menv = scipy.signal.medfilt(env, medfilt_order) - np.median(env)
    #     ibeg = np.where( np.logical_and( menv[1:] > on_threshold, menv[:-1] < on_threshold) )[0]
    #     iend = np.where( np.logical_and( menv[1:] < off_threshold, menv[:-1] > off_threshold) )[0]
    #     return (np.vstack((t[ibeg], t[iend])).T*self.sr).astype('int32')

    def fade_in(self, dur=0.1, curve=1):
        nsamp = int(dur*self.sr)
        if nsamp>self.samples:
            nsamp = self.samples
            print("warning: Asig too short for fade_in - adapting fade_in time")
        return Asig(np.hstack((self.sig[:nsamp] * np.linspace(0, 1, nsamp)**curve, self.sig[nsamp:])),
                    self.sr, label=self.label+"_fadein", cn=self.cn)

    def fade_out(self, dur=0.1, curve=1):
        nsamp = int(dur*self.sr)
        if nsamp > self.samples:
            nsamp = self.samples
            print("warning: Asig too short for fade_out - adapting fade_out time")
        return Asig(np.hstack((self.sig[:-nsamp],
                               self.sig[-nsamp:] * np.linspace(1, 0, nsamp)**curve
                              )),
                    self.sr, label=self.label+"_fadeout", cn=self.cn)

    def iirfilter(self, cutoff_freqs, btype='bandpass', ftype='butter', order=4,
                    filter='lfilter', rp=None, rs=None):
        Wn = np.array(cutoff_freqs)*2/self.sr
        b, a = scipy.signal.iirfilter(order, Wn, rp=rp, rs=rs, btype=btype, ftype=ftype)
        y = scipy.signal.__getattribute__(filter)(b, a, self.sig)
        aout = Asig(y, self.sr, label=self.label+"_iir")
        aout._['b']= b
        aout._['a']= a
        return aout

    def plot_freqz(self, worN, **kwargs):
        w, h = scipy.signal.freqz(self._['b'], self._['a'], worN)
        plt.plot(w*self.sr/2/np.pi, ampdb(abs(h)), **kwargs)

    def add(self, sig, pos=None, amp=1, onset=None):
        if type(sig) == Asig:
            n = sig.samples
            sr = sig.sr
            sigar = sig.sig
            if sig.channels != self.channels:
                print("channel mismatch!")
                return -1
            if sr != self.sr:
                print("sr mismatch: use resample")
                return -1
        else:
            n = np.shape(sig)[0]
            sr = self.sr  # assume same sr as self
            sigar = sig
        if onset:   # onset overwrites pos, time has priority
            pos = int(onset*self.sr)
        if not pos:
            pos = 0  # add to begin if neither pos nor onset have been specified
        last = pos + n
        if last > self.samples:
            last = self.samples
            sigar = sigar[:last-pos]
        self.sig[pos:last] += amp*sigar
        return self

    def envelope(self, amps, ts=None, curve=1, kind='linear'):
        nsteps = len(amps)
        duration = self.samples/self.sr
        if nsteps == self.samples:
            sig_new = self.sig * amps**curve
        else:
            if not ts:
                given_ts = np.linspace(0, duration, nsteps)
            else:
                if nsteps != len(ts):
                    print("Asig.envelope error: len(amps)!=len(ts)")
                    return self
                if all(ts[i] < ts[i+1] for i in range(len(ts)-1)): # if list is monotonous
                    if ts[0] > 0: # if first t > 0 extend amps/ts arrays prepending item
                        ts = np.insert(np.array(ts), 0, 0)
                        amps = np.insert(np.array(amps), 0, amps[0])
                    if ts[-1] < duration: # if last t < duration append amps/ts value
                        ts = np.insert(np.array(ts), -1, duration)
                        amps = np.insert(np.array(amps), -1, amps[-1])
                else:
                    print("Asig.envelope error: ts not sorted")
                    return self
                given_ts = ts
            if nsteps != self.samples:
                interp_fn = scipy.interpolate.interp1d(given_ts, amps, kind=kind)
                sig_new = self.sig * interp_fn(np.linspace(0, duration, self.samples))**curve  # ToDo: curve segmentwise!!!
        return Asig(sig_new, self.sr, label=self.label+"_enveloped", cn=self.cn)

    def adsr(self, att=0, dec=0.1, sus=0.7, rel=0.1, curve=1, kind='linear'):
        dur = self.get_duration()
        return self.envelope( [0, 1, sus, sus, 0], [0, att, att+dec, dur-rel, dur],
                                curve=curve, kind=kind)

    def window(self, win='triang', **kwargs):
        if not win:
            return self
        winstr = win
        if type(winstr)==tuple:
            winstr = win[0]
        return Asig(self.sig*scipy.signal.get_window(win, self.samples, **kwargs),
            self.sr, label=self.label+"_"+winstr, cn=self.cn)

    def window_op(self, nperseg=64, stride=32, win=None, fn='rms', pad='mirror'):
        centerpos = np.arange(0, self.samples, stride)
        nsegs = len(centerpos)
        res = np.zeros((nsegs, ))
        for i, cp in enumerate(centerpos):
            i0 = cp - nperseg//2
            i1 = cp + nperseg//2
            if i0 < 0: i0=0   # ToDo: correct padding!!!
            if i1 >= self.samples: i1=self.samples-1  # ToDo: correct padding!!!
            if isinstance(fn, str):
                res[i] = self[i0:i1].window(win).__getattribute__(fn)()
            else: # assume fn to be a function on Asig
                res[i] = fn(self[i0:i1])
        return Asig(np.array(res), sr=self.sr//stride, label='window_oped', cn=self.cn)

    def overlap_add(self, nperseg=64, stride_in=32, stride_out=32, jitter_in=None, jitter_out=None,
                    win=None, pad='mirror'):
        # TODO: check with multichannel ASigs
        # TODO: allow stride_in and stride_out to be arrays of indices
        # TODO: add jitter_in, jitter_out parameters to reduce spectral ringing effects
        res = Asig(np.zeros((self.samples//stride_in*stride_out, )), sr=self.sr,
                label=self.label+'_ola', cn=self.cn)
        ii = 0
        io = 0
        for _ in range(self.samples//stride_in):
            i0 = ii - nperseg//2
            if jitter_in: i0 += np.random.randint(jitter_in)
            i1 = i0 + nperseg
            if i0 < 0: i0 = 0  # TODO: correct left zero padding!!!
            if i1 >= self.samples:
                i1 = self.samples-1  # ToDo: correct right zero padding!!!
            pos = io
            if jitter_out: pos += np.random.randint(jitter_out)
            res.add(self[i0:i1].window(win).sig, pos=pos)
            io += stride_out
            ii += stride_in
        return res

    def to_spec(self):
        return Aspec(self)

    def spectrum(self):
        nrfreqs = self.samples//2 + 1
        frq = np.linspace(0, 0.5*self.sr, nrfreqs) # one sides frequency range
        Y = fft(self.sig)[:nrfreqs]  # / self.samples
        return frq, Y

    def plot_spectrum(self, **kwargs):
        frq, Y = self.spectrum()
        plt.subplot(211)
        plt.plot(frq, np.abs(Y), **kwargs)
        plt.xlabel('freq (Hz)')
        plt.ylabel('|F(freq)|')
        plt.subplot(212)
        self._['lines'] = plt.plot(frq, np.angle(Y), 'b.', markersize=0.2)
        return self

    def spectrogram(self, *argv, **kvarg):
        freqs, times, Sxx = scipy.signal.spectrogram(self.sig, self.sr, *argv, **kvarg)
        return freqs, times, Sxx

    def size(self):
        # return samples and length in time:
        return self.sig.shape, self.sig.shape[0]/self.sr

    def mono2nchanel(self, x , chan):
        # Create multichannel signal from mono
        c = np.vstack([x]*chan)
        return c.transpose()

    def custom(self, func, **kwargs):
        """
            A custom function method.
        """

        func(self, **kwargs)
        return self


class Aspec:
    'audio spectrum class using rfft'

    def __init__(self, x, sr=44100, label=None, cn=None):
        self.cn = cn
        if type(x) == Asig:
            self.sr = x.sr
            self.rfftspec = np.fft.rfft(x.sig)
            self.label = x.label+"_spec"
            self.samples = x.samples
            self.channels = x.channels
            self.cn = x.cn
            if self.cn != cn:
                print("Aspec:init: given cn different from Asig cn: using Asig.cn")
        elif type(x) == list or type(x) == np.ndarray:
            self.rfftspec = np.array(x)
            self.sr = sr
            self.samples = (len(x)-1)*2
            self.channels = 1
            if len(np.shape(x))>1:
                self.channels = np.shape(x)[1]
        else:
            print("error: unknown initializer")
        if label:
            self.label = label
        self.nr_freqs = self.samples//2+1
        self.freqs = np.linspace(0, self.sr/2, self.nr_freqs)

    def to_sig(self):
        return Asig(np.fft.irfft(self.rfftspec), sr=self.sr, label=self.label+'_2sig', cn=self.cn)

    def weight(self, weights, freqs=None, curve=1, kind='linear'):
        nfreqs = len(weights)
        if not freqs:
            given_freqs = np.linspace(0, self.freqs[-1], nfreqs)
        else:
            if nfreqs != len(freqs):
                print("Aspec.weight error: len(weights)!=len(freqs)")
                return self
            if all(freqs[i] < freqs[i+1] for i in range(len(freqs)-1)): # check if list is monotonous
                if freqs[0] > 0:
                    freqs = np.insert(np.array(freqs), 0, 0)
                    weights = np.insert(np.array(weights), 0, weights[0])
                if freqs[-1] < self.sr/2:
                    freqs = np.insert(np.array(freqs), -1, self.sr/2)
                    weights = np.insert(np.array(weights), -1, weights[-1])
            else:
                print("Aspec.weight error: freqs not sorted")
                return self
            given_freqs = freqs
        if nfreqs != self.nr_freqs:
            interp_fn = scipy.interpolate.interp1d(given_freqs, weights, kind=kind)
            rfft_new = self.rfftspec * interp_fn(self.freqs)**curve  # ToDo: curve segmentwise!!!
        else:
            rfft_new = self.rfftspec * weights**curve
        return Aspec(rfft_new, self.sr, label=self.label+"_weighted")

    def plot(self, fn=np.abs, **kwargs):
        plt.plot(self.freqs, fn(self.rfftspec), **kwargs)
        plt.xlabel('freq (Hz)')
        plt.ylabel(f'{fn.__name__}(freq)')

    def __repr__(self):
        return "Aspec('{}'): {} x {} @ {} Hz = {:.3f} s".format(self.label,
            self.channels, self.samples, self.sr, self.samples/self.sr)

#TODO, check with multichannel
class Astft:
    'audio spectrogram (STFT) class'

    def __init__(self, x, sr=None, label=None, window='hann', nperseg=256,
                noverlap=None, nfft=None, detrend=False, return_onesided=True,
                boundary='zeros', padded=True, axis=-1, cn=None):
        self.window = window
        self.nperseg = nperseg
        self.noverlap =  noverlap
        self.nfft = nfft
        self.detrend = detrend
        self.return_onesided = return_onesided
        self.boundary = boundary
        self.padded = padded
        self.axis = axis
        self.cn = cn
        if type(x) == Asig:
            self.sr = x.sr
            if sr: self.sr = sr  # explicitly given sr overwrites Asig
            self.freqs, self.times, self.stft = scipy.signal.stft(x.sig, fs=self.sr, window=window,
                nperseg=nperseg, noverlap=noverlap, nfft=nfft, detrend=detrend,
                return_onesided=return_onesided, boundary=boundary, padded=padded, axis=axis)
            self.label = x.label+"_stft"
            self.samples = x.samples
            self.channels = x.channels
        elif type(x) == np.ndarray and np.shape(x)>=2:
            self.stft = x
            self.sr = 44100
            if sr: self.sr = sr
            self.samples = (len(x)-1)*2
            self.channels = 1
            if len(np.shape(x))>2:
                self.channels = np.shape(x)[2]
            # TODO: set other values, particularly check if self.times and self.freqs are correct
            self.ntimes, self.nfreqs, = np.shape(self.stft)
            self.times = np.linspace(0, (self.nperseg-self.noverlap)*self.ntimes/self.sr, self.ntimes)
            self.freqs = np.linspace(0, self.sr//2, self.nfreqs)
        else:
            print("error: unknown initializer or wrong stft shape ")
        if label:
            self.label = label

    def to_sig(self, **kwargs):
        """ create signal from stft, i.e. perform istft, kwargs overwrite Astft values for istft
        """
        for k in ['sr', 'window', 'nperseg', 'noverlap', 'nfft', 'input_onesided', 'boundary']:
            if k in kwargs.keys():
                kwargs[k] = self.__getattribute__(k)

        if 'sr' in kwargs.keys():
            kwargs['fs'] = kwargs['sr']
            del kwargs['sr']

        _, sig = scipy.signal.istft(self.stft, **kwargs)  # _ since 1st return value 'times' unused
        return Asig(sig, sr=self.sr, label=self.label+'_2sig', cn=self.cn)

    def plot(self, fn = lambda x: x):
        plt.pcolormesh(self.times, self.freqs, fn(np.abs(self.stft)))
        plt.colorbar()
        return self

    def __repr__(self):
        return "Astft('{}'): {} x {} @ {} Hz = {:.3f} s".format(self.label,
            self.channels, self.samples, self.sr, self.samples/self.sr, cn=self.cn)


# global pya.startup() and shutdown() fns
def startup(**kwargs):
    return Aserver.startup_default_server(**kwargs)

def shutdown(**kwargs):
    Aserver.shutdown_default_server(**kwargs)


class Aserver:

    default = None  # that's the default Aserver if Asigs play via it

    @staticmethod
    def startup_default_server(**kwargs):
        if Aserver.default is None:
            print("Aserver startup_default_server: create and boot")
            Aserver.default = Aserver(**kwargs)  # using all default settings
            Aserver.default.boot()
            print(Aserver.default)
        else:
            print("Aserver default_server already set.")
        return Aserver.default

    @staticmethod
    def shutdown_default_server():
        if isinstance(Aserver.default, Aserver):
            Aserver.default.quit()
            del(Aserver.default)
            Aserver.default = None
        else:
            print("Aserver:shutdown_default_server: no default_server to shutdown")

    """
    Aserver manages an pyaudio stream, using its aserver callback
    to feed dispatched signals to output at the right time
    """
    def __init__(self, sr=44100, bs=256, device=1, channels=2, format=pyaudio.paFloat32):
        self.sr = sr
        self.bs = bs
        self.device = device
        self.pa = pyaudio.PyAudio()
        self.channels = channels
        self.device_dict = self.pa.get_device_info_by_index(self.device)
        """
            self.max_out_chn is not that useful: there can be multiple devices having the same mu
        """
        self.max_out_chn = self.device_dict['maxOutputChannels']
        if self.max_out_chn < self.channels:
            print(f"Aserver: warning: {channels}>{self.max_out_chn} channels requested - truncated.")
            self.channels = self.max_out_chn
        self.format = format
        self.gain = 1.0
        self.srv_onsets = []
        self.srv_asigs = []
        self.srv_curpos = []  # start of next frame to deliver
        self.srv_outs = []  # output channel offset for that asig
        self.pastream = None
        self.dtype = 'float32'  # for pyaudio.paFloat32
        self.range = 1.0
        self.boot_time = None  # time.time() when stream starts
        self.block_cnt = None  # nr. of callback invocations
        self.block_duration = self.bs / self.sr # nominal time increment per callback
        self.block_time = None # estimated time stamp for current block
        if self.format == pyaudio.paInt16:
            self.dtype = 'int16'
            self.range = 32767
        if not self.format in [pyaudio.paInt16, pyaudio.paFloat32]:
            print(f"Aserver: currently unsupported pyaudio format {self.format}")
        self.empty_buffer = np.zeros((self.bs, self.channels), dtype=self.dtype)
        self.input_devices = []
        self.output_devices = []
        for i in range(self.pa.get_device_count()):
            if self.pa.get_device_info_by_index(i)['maxInputChannels'] > 0:
                self.input_devices.append(self.pa.get_device_info_by_index(i))
            if self.pa.get_device_info_by_index(i)['maxOutputChannels'] > 0:
                self.output_devices.append(self.pa.get_device_info_by_index(i))

    def __repr__(self):
        state = False
        if self.pastream:
            state = self.pastream.is_active()
        msg = f"""AServer: sr: {self.sr}, blocksize: {self.bs}, Stream Active: {state}
Device: {self.device_dict['name']}, Index: {self.device_dict['index']}"""
        return msg


    def get_devices(self):
        print ("Input Devices: ")
        [print (f"Index: {i['index']}, Name: {i['name']},  Channels: {i['maxInputChannels']}")\
             for i in self.input_devices]
        print ("Output Devices: ")
        [print (f"Index: {i['index']}, Name: {i['name']}, Channels: {i['maxOutputChannels']}")\
             for i in self.output_devices]
        return self.input_devices, self.output_devices

    def print_device_info(self):
        print ("Input Devices: ")
        [print (i) for i in self.input_devices]
        print ("\n")
        print ("Output Devices: ")
        [print (o) for o in self.output_devices]

    def set_device(self, idx, reboot = True):
        self.device = idx
        self.device_dict = self.pa.get_device_info_by_index(self.device)
        if reboot:
            self.quit()
            try:
                self.boot()
            except OSError:
                print ("Error: Invalid device. Server did not boot.")

    def boot(self):
        """ boot Aserver = start stream, setting its callback to this callback"""
        if not self.pastream is None and self.pastream.is_active():
            print("Aserver:boot: already running...")
            return -1
        self.pastream = self.pa.open(format=self.format, channels=self.channels, rate=self.sr,
            input=False, output=True, frames_per_buffer=self.bs,
            output_device_index=self.device, stream_callback=self._play_callback)

        self.boot_time = time.time()
        self.block_time = self.boot_time
        self.block_cnt = 0
        self.pastream.start_stream()
        print ("Server Booted")
        return self

    def quit(self):
        """Aserver quit server: stop stream and terminate pa"""
        if not self.pastream.is_active():
            print("Aserver:quit: stream not active")
            return -1
        try:
            self.pastream.stop_stream()
            self.pastream.close()
        except AttributeError:
            print ("No stream...")
        print ("Aserver stopped.")
        self.pastream = None

    def __del__(self):
        self.pa.terminate()

    def play(self, asig, onset=0, out=0, **kwargs):
        """dispatch asigs or arrays for given onset"""
        if out<0:
            print("Aserver:play: illegal out<0")
            return
        sigid = id(asig)  # for copy check
        if asig.sr != self.sr:
            asig = asig.resample(self.sr)
        if onset < 1e6:
            onset = time.time() + onset
        idx = np.searchsorted(self.srv_onsets, onset)
        self.srv_onsets.insert(idx, onset)
        if asig.sig.dtype != self.dtype:
            if id(asig) == sigid: asig = copy.copy(asig)
            asig.sig = asig.sig.astype(self.dtype)
        # copy only relevant channels...
        nchn = min(asig.channels, self.channels - out) # max number of copyable channels
        # in: [:nchn] out: [out:out+nchn]
        if id(asig) == sigid:
            asig = copy.copy(asig)
        if len(asig.sig.shape) == 1:
            asig.sig = asig.sig.reshape(asig.samples, 1)
        asig.sig = asig.sig[:,:nchn].reshape(asig.samples, nchn)
        asig.channels = nchn
        # so now in callback safely copy to out:out+asig.sig.shape[1]
        self.srv_asigs.insert(idx, asig)
        self.srv_curpos.insert(idx, 0)
        self.srv_outs.insert(idx, out)
        return self

    def _play_callback(self, in_data, frame_count, time_info, flag):
        """callback function, called from pastream thread when data needed"""
        tnow = self.block_time
        self.block_time += self.block_duration
        self.block_cnt += 1
        self.timejitter = time.time() - self.block_time  # just curious - not needed but for time stability check

        if len(self.srv_asigs) == 0 or self.srv_onsets[0] > tnow:  # to shortcut computing
            return (self.empty_buffer, pyaudio.paContinue)

        data = np.zeros((self.bs, self.channels), dtype=self.dtype)
        # iterate through all registered asigs, adding samples to play
        dellist = [] # memorize completed items for deletion
        t_next_block = tnow + self.bs / self.sr
        for i, t in enumerate(self.srv_onsets):
            if t > t_next_block: # doesn't begin before next block
                break  # since list is always onset-sorted
            a = self.srv_asigs[i]
            c = self.srv_curpos[i]
            if t > tnow:  # first block: apply precise zero padding
                io0 = int((t - tnow) * self.sr)
            else:
                io0 = 0
            tmpsig = a.sig[c:c+self.bs-io0]
            n, nch = tmpsig.shape
            out = self.srv_outs[i]
            data[io0:io0+n, out:out+nch] += tmpsig # .reshape(n, nch) not needed as moved to play
            self.srv_curpos[i] += n
            if self.srv_curpos[i] >= a.samples:
                dellist.append(i) # store for deletion
        # clean up lists
        for i in dellist[::-1]:  # traverse backwards!
            del(self.srv_asigs[i])
            del(self.srv_onsets[i])
            del(self.srv_curpos[i])
            del(self.srv_outs[i])
        return (data * (self.range * self.gain), pyaudio.paContinue)<|MERGE_RESOLUTION|>--- conflicted
+++ resolved
@@ -15,13 +15,10 @@
 import pyaudio
 from .pyaudiostream import PyaudioStream
 from .helpers import ampdb, linlin, dbamp, timeit
-<<<<<<< HEAD
 from .ugen import *  # newly added ugen. 
 
 # def ts(t0, t1, step):
 #     return {'tslice': [t0, t1, step]}
-=======
->>>>>>> 07a5b0ba
 
 class Asig:
     'audio signal class'
