--- conflicted
+++ resolved
@@ -16,13 +16,6 @@
 
 
 class Asig:
-<<<<<<< HEAD
-    'audio signal class'
-    
-    def __init__(self, sig, sr=44100, label="", channels=1, verbose=False):
-        self.sr = sr
-        self.verbose = verbose
-=======
     """Audio signal class. Asig enables manipulation of audio signals in the style of numpy and more. 
     Asig offer functions for plotting (via matplotlib) and playing audio (using the pya.Aserver class) 
 
@@ -67,7 +60,6 @@
         """
         self.sr = sr
         self.mix_mode = None
->>>>>>> e3213be8
         self._ = {}  # dictionary for further return values
         if isinstance(sig, str):
             self.load_wavfile(sig)
@@ -402,25 +394,6 @@
             final_index = (ridx, cidx)
         # apply setitem: set dest[ridx,cidx] = src return self
 
-<<<<<<< HEAD
-    def resample(self, target_sr=44100, rate=1, kind='linear'):
-        times = np.arange(self.samples)/self.sr
-        interp_fn = scipy.interpolate.interp1d(times, self.sig, kind=kind, 
-                    assume_sorted=True, bounds_error=False, fill_value=self.sig[-1])
-        tsel = np.arange(self.samples/self.sr * target_sr/rate)*rate/target_sr
-        return Asig(interp_fn(tsel), target_sr, label=self.label+"_resampled")
-
-    def play(self, rate=1, block=False):
-        if not self.sr in [8000, 11025, 22050, 44100, 48000]:
-            if self.verbose:
-                print("resample as sr is exotic")
-            self._['play'] = self.resample(44100, rate).play(block=block)['play']
-        else:
-            if rate is not 1:
-                if self.verbose: 
-                    print("resample as rate!=1")
-                self._['play'] = self.resample(44100, rate).play(block=block)['play']
-=======
         if isinstance(value, Asig):
             _LOGGER.debug("value is asig")
             src = value.sig
@@ -469,7 +442,6 @@
                 # could not be broadcast to indexing result of shape (2,1500)
                 # When passing no.zeros(shape=(1500, 2))
                 self.sig[final_index] = src[:dn] if len(dshape) == 1 else src[:dn, :]
->>>>>>> e3213be8
             else:
                 self.sig[final_index][:sn] = src if len(dshape) == 1 else src[:, :]
 
@@ -1039,23 +1011,13 @@
                 else:
                     sil_count = 0  # reset if there is outlier non-silence
                 if sil_count > sil_min_steps:  # event ended
-<<<<<<< HEAD
-                    event_list.append([
-                        max(event_begin - sil_pad_samples[0], 0), 
-                        min(event_end - step_samples * sil_min_steps + sil_pad_samples[1], self.samples-1)
-                    ])
-                    sil_flag = True
-        self._['events']= np.array(event_list)
-=======
                     # The below line is new. 
                     if event_end - event_begin >= evt_min_steps:
                         event_list.append([
                             event_begin - sil_pad_samples[0],
                             event_end - step_samples * sil_min_steps + sil_pad_samples[1]])
                         sil_flag = True
-                    # ---------------------
         self._['events'] = np.array(event_list)
->>>>>>> e3213be8
         return self
 
     def select_event(self, index=None, onset=None):
@@ -1081,14 +1043,9 @@
             index = np.argmin(np.abs(events[:, 0] - onset * self.sr))
         if index is not None:
             beg, end = events[index]
-<<<<<<< HEAD
-            return Asig(self.sig[beg:end], self.sr, label=self.label + f"event_{index}")
-        print('select_event: neither index nor onset given: return self')
-=======
             # print(beg, end)
             return Asig(self.sig[beg:end], self.sr, label=self.label + f"event_{index}", cn=self.cn)
         _LOGGER.warning('select_event: neither index nor onset given: return self')
->>>>>>> e3213be8
         return self
 
     def fade_in(self, dur=0.1, curve=1):
@@ -1237,20 +1194,6 @@
         self.sig[pos:last] += amp * sigar
         return self
 
-<<<<<<< HEAD
-    def append(self, asig, amp=1):
-        if self.channels != asig.channels:
-            print("Asig.append: channels don't match")
-            return self
-        if self.sr != asig.sr:
-            print("resampling appended signal")
-            atmp = asig.resample(self.sr)
-        else:
-            atmp = asig
-        return Asig(np.hstack((self.sig, atmp.sig)), self.sr, label=self.label+"+"+asig.label) 
-    
-=======
->>>>>>> e3213be8
     def envelope(self, amps, ts=None, curve=1, kind='linear'):
         """Create an envelop and multiply by the signal.
 
