--- conflicted
+++ resolved
@@ -63,16 +63,10 @@
             self.asine.play(server=s, block=True)
             self.asine.play(server=s, block=True)
             self.asine.play(server=s, block=True)
-<<<<<<< HEAD
-        dur = time.time() - t0
-        # plus a few hundred ms of aserver boot and stop time
-        self.assertAlmostEqual(dur, self.asine.dur * 3, places=0)
-=======
         delta = time.time() - t0 - self.asine.dur * 3
         # plus a few hundred ms of aserver boot and stop time
         is_dur_reasonable = delta > 0 and delta < 1.0
         self.assertTrue(is_dur_reasonable)
->>>>>>> fd1e2109
 
     def test_repr(self):
         s = Aserver(backend=self.backend)
