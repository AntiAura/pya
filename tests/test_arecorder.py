--- conflicted
+++ resolved
@@ -96,8 +96,6 @@
         ar.recordings.clear()
         ar.quit()
 
-<<<<<<< HEAD
-=======
     @skipUnless(has_input, "PyAudio found no input device.")
     def test_combined_inout(self):
         # test if two streams can be opened on the same device
@@ -124,7 +122,6 @@
             self.assertGreater(recorder.recordings[0].sig.shape[0], 10 * bs)
             recorder.quit()
 
->>>>>>> c0e9f483
 
 class TestArecorder(TestArecorderBase):
 
